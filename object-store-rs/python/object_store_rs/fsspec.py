"""Fsspec integration.

The underlying `object_store` Rust crate cautions against relying too strongly on stateful filesystem representations of object stores:

> The ObjectStore interface is designed to mirror the APIs of object stores and not filesystems, and thus has stateless APIs instead of cursor based interfaces such as Read or Seek available in filesystems.
>
> This design provides the following advantages:
>
> - All operations are atomic, and readers cannot observe partial and/or failed writes
> - Methods map directly to object store APIs, providing both efficiency and predictability
> - Abstracts away filesystem and operating system specific quirks, ensuring portability
> - Allows for functionality not native to filesystems, such as operation preconditions and atomic multipart uploads

Where possible, implementations should use the underlying `object-store-rs` APIs
directly. Only where this is not possible should users fall back to this fsspec
integration.
"""

from __future__ import annotations

import asyncio
from collections import defaultdict
from typing import TYPE_CHECKING, Any, Coroutine, Dict, List, Tuple

import fsspec.asyn

import object_store_rs as obs

<<<<<<< HEAD
=======
if TYPE_CHECKING:
    from object_store_rs.store import ObjectStore
>>>>>>> a9b0d51e


class AsyncFsspecStore(fsspec.asyn.AsyncFileSystem):

    def __init__(
        self,
        store,
        *args,
        asynchronous=False,
        loop=None,
        batch_size=None,
        **kwargs,
    ):
        self.store = store
        super().__init__(
            *args, asynchronous=asynchronous, loop=loop, batch_size=batch_size, **kwargs
        )

    async def _rm_file(self, path, **kwargs):
        return await obs.delete_async(self.store, path)

    async def _cp_file(self, path1, path2, **kwargs):
        return await obs.copy_async(self.store, path1, path2)

    async def _pipe_file(self, path, value, **kwargs):
        return await obs.put_async(self.store, path, value)

    async def _cat_file(self, path, start=None, end=None, **kwargs):
        if start is None and end is None:
            resp = await obs.get_async(self.store, path)
            return await resp.bytes_async()

        if start is not None and end is not None:
            return await obs.get_range_async(
                self.store, path, offset=start, length=end - start
            )

        raise NotImplementedError("todo: handle open-ended ranges")

    async def _cat_ranges(
        self,
        paths: List[str],
        starts: List[int],
        ends: List[int],
        max_gap=None,
        batch_size=None,
        on_error="return",
        **kwargs,
    ):
        # TODO: need to go through this again and test it
        per_file_requests: Dict[str, List[Tuple[int, int, int]]] = defaultdict(list)
        for idx, (path, start, end) in enumerate(zip(paths, starts, ends)):
            per_file_requests[path].append((start, end, idx))

        futs: List[Coroutine[Any, Any, List[bytes]]] = []
        for path, ranges in per_file_requests.items():
            offsets = [r[0] for r in ranges]
            lengths = [r[1] - r[0] for r in ranges]
            fut = obs.get_ranges_async(
                self.store, path, offsets=offsets, lengths=lengths
            )
            futs.append(fut)

        result = await asyncio.gather(*futs)

        output_buffers: List[bytes] = [b""] * len(paths)
        for per_file_request, buffers in zip(per_file_requests.items(), result):
            path, ranges = per_file_request
            for buffer, ranges_ in zip(buffers, ranges):
                initial_index = ranges_[2]
                output_buffers[initial_index] = buffer

        return output_buffers

    async def _put_file(self, lpath, rpath, **kwargs):
        with open(lpath, "rb") as f:
            await obs.put_async(self.store, rpath, f)

    async def _get_file(self, rpath, lpath, **kwargs):
        with open(lpath, "wb") as f:
            resp = await obs.get_async(self.store, rpath)
            async for buffer in resp.stream():
                f.write(buffer)

    async def _info(self, path, **kwargs):
        head = await obs.head_async(self.store, path)
        return {
            # Required of `info`: (?)
            "name": head["path"],
            "size": head["size"],
            "type": "directory" if head["path"].endswith("/") else "file",
            # Implementation-specific keys
            "e_tag": head["e_tag"],
            "last_modified": head["last_modified"],
            "version": head["version"],
        }

    async def _ls(self, path, detail=True, **kwargs):
        if detail:
            raise NotImplementedError("Not sure how to format these dicts")

        result = await obs.list_with_delimiter_async(self.store, path)
        objects = result["objects"]
        return [object["path"] for object in objects]<|MERGE_RESOLUTION|>--- conflicted
+++ resolved
@@ -25,12 +25,6 @@
 import fsspec.asyn
 
 import object_store_rs as obs
-
-<<<<<<< HEAD
-=======
-if TYPE_CHECKING:
-    from object_store_rs.store import ObjectStore
->>>>>>> a9b0d51e
 
 
 class AsyncFsspecStore(fsspec.asyn.AsyncFileSystem):
