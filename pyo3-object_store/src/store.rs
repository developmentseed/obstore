use std::sync::Arc;

use object_store::ObjectStore;
use pyo3::exceptions::PyValueError;
use pyo3::intern;
use pyo3::prelude::*;
use pyo3::pybacked::PyBackedStr;

use crate::{
    PyAzureStore, PyGCSStore, PyHttpStore, PyLocalStore, PyMemoryStore, PyPrefixStore, PyS3Store,
};

/// A wrapper around a Rust ObjectStore instance that allows any rust-native implementation of
/// ObjectStore.
// (In the future we'll have a separate AnyObjectStore that allows either an fsspec-based
// implementation or a rust-based implementation.)
pub struct PyObjectStore(Arc<dyn ObjectStore>);

impl<'py> FromPyObject<'py> for PyObjectStore {
    fn extract_bound(ob: &Bound<'py, PyAny>) -> PyResult<Self> {
        if let Ok(store) = ob.downcast::<PyS3Store>() {
            Ok(Self(store.get().as_ref().clone()))
        } else if let Ok(store) = ob.downcast::<PyAzureStore>() {
            Ok(Self(store.get().as_ref().clone()))
        } else if let Ok(store) = ob.downcast::<PyGCSStore>() {
            Ok(Self(store.get().as_ref().clone()))
        } else if let Ok(store) = ob.downcast::<PyHttpStore>() {
            Ok(Self(store.get().as_ref().clone()))
        } else if let Ok(store) = ob.downcast::<PyLocalStore>() {
            Ok(Self(store.get().as_ref().clone()))
        } else if let Ok(store) = ob.downcast::<PyMemoryStore>() {
<<<<<<< HEAD
            Ok(Self(store.borrow().as_ref().clone()))
        } else if let Ok(store) = ob.downcast::<PyPrefixStore>() {
            Ok(Self(store.borrow().as_ref().clone()))
=======
            Ok(Self(store.get().as_ref().clone()))
>>>>>>> 33654fc3
        } else {
            let py = ob.py();
            // Check for object-store instance from other library
            let cls_name = ob
                .getattr(intern!(py, "__class__"))?
                .getattr(intern!(py, "__name__"))?
                .extract::<PyBackedStr>()?;
            if [
                "AzureStore",
                "GCSStore",
                "HTTPStore",
                "LocalStore",
                "MemoryStore",
                "S3Store",
                "PrefixStore",
            ]
            .contains(&cls_name.as_ref())
            {
                return Err(PyValueError::new_err("You must use an object store instance exported from **the same library** as this function. They cannot be used across libraries.\nThis is because object store instances are compiled with a specific version of Rust and Python." ));
            }

            // TODO: Check for fsspec
            Err(PyValueError::new_err(format!(
                "Expected an object store instance, got {}",
                ob.repr()?
            )))
        }
    }
}

impl AsRef<Arc<dyn ObjectStore>> for PyObjectStore {
    fn as_ref(&self) -> &Arc<dyn ObjectStore> {
        &self.0
    }
}

impl PyObjectStore {
    /// Consume self and return the underlying [`ObjectStore`].
    pub fn into_inner(self) -> Arc<dyn ObjectStore> {
        self.0
    }
}<|MERGE_RESOLUTION|>--- conflicted
+++ resolved
@@ -29,13 +29,9 @@
         } else if let Ok(store) = ob.downcast::<PyLocalStore>() {
             Ok(Self(store.get().as_ref().clone()))
         } else if let Ok(store) = ob.downcast::<PyMemoryStore>() {
-<<<<<<< HEAD
-            Ok(Self(store.borrow().as_ref().clone()))
+            Ok(Self(store.get().as_ref().clone()))
         } else if let Ok(store) = ob.downcast::<PyPrefixStore>() {
-            Ok(Self(store.borrow().as_ref().clone()))
-=======
             Ok(Self(store.get().as_ref().clone()))
->>>>>>> 33654fc3
         } else {
             let py = ob.py();
             // Check for object-store instance from other library
