--- conflicted
+++ resolved
@@ -27,11 +27,7 @@
 pub use http::PyHttpStore;
 pub use local::PyLocalStore;
 pub use memory::PyMemoryStore;
-<<<<<<< HEAD
-pub use prefix::PyPrefixStore;
+pub use prefix::MaybePrefixedStore;
 pub use simple::from_url;
-=======
-pub use prefix::MaybePrefixedStore;
->>>>>>> d924c287
 pub use store::PyObjectStore;
 pub use url::PyUrl;