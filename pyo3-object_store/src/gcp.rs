--- conflicted
+++ resolved
@@ -197,26 +197,24 @@
     }
 }
 
-<<<<<<< HEAD
 impl AsRef<str> for PyGoogleConfigKey {
     fn as_ref(&self) -> &str {
         self.0.as_ref()
     }
 }
 
-#[derive(Clone, Debug, Default, PartialEq, Eq)]
-pub struct PyGoogleConfig(HashMap<PyGoogleConfigKey, PyConfigValue>);
-=======
 impl<'py> IntoPyObject<'py> for PyGoogleConfigKey {
     type Target = PyString;
     type Output = Bound<'py, PyString>;
     type Error = PyErr;
->>>>>>> d924c287
 
     fn into_pyobject(self, py: Python<'py>) -> Result<Self::Output, Self::Error> {
         Ok(PyString::new(py, self.0.as_ref()))
     }
 }
+
+#[derive(Clone, Debug, Default, PartialEq, Eq)]
+pub struct PyGoogleConfig(HashMap<PyGoogleConfigKey, PyConfigValue>);
 
 #[derive(Clone, Debug, PartialEq, Eq, FromPyObject, IntoPyObject)]
 pub struct PyGoogleConfig(HashMap<PyGoogleConfigKey, PyConfigValue>);
