use std::fs::create_dir_all;
use std::sync::Arc;

use object_store::local::LocalFileSystem;
use object_store::ObjectStoreScheme;
use pyo3::exceptions::PyValueError;
use pyo3::prelude::*;
use pyo3::types::{PyDict, PyTuple, PyType};
use pyo3::{intern, IntoPyObjectExt};
use url::Url;

use crate::error::PyObjectStoreResult;

#[derive(Clone, Debug)]
struct LocalConfig {
    prefix: Option<std::path::PathBuf>,
    automatic_cleanup: bool,
    mkdir: bool,
}

impl LocalConfig {
    fn __getnewargs_ex__(&self, py: Python) -> PyResult<PyObject> {
        let args =
            PyTuple::new(py, vec![self.prefix.clone().into_pyobject(py)?])?.into_py_any(py)?;
        let kwargs = PyDict::new(py);
        kwargs.set_item(intern!(py, "automatic_cleanup"), self.automatic_cleanup)?;
        kwargs.set_item(intern!(py, "mkdir"), self.mkdir)?;
        PyTuple::new(py, [args, kwargs.into_py_any(py)?])?.into_py_any(py)
    }
}

/// A Python-facing wrapper around a [`LocalFileSystem`].
#[pyclass(name = "LocalStore", frozen)]
pub struct PyLocalStore {
    store: Arc<LocalFileSystem>,
    config: LocalConfig,
}

impl AsRef<Arc<LocalFileSystem>> for PyLocalStore {
    fn as_ref(&self) -> &Arc<LocalFileSystem> {
        &self.store
    }
}

impl PyLocalStore {
    /// Consume self and return the underlying [`LocalFileSystem`].
    pub fn into_inner(self) -> Arc<LocalFileSystem> {
        self.store
    }
}

#[pymethods]
impl PyLocalStore {
    #[new]
    #[pyo3(signature = (prefix=None, *, automatic_cleanup=false, mkdir=false))]
    fn py_new(
        prefix: Option<std::path::PathBuf>,
        automatic_cleanup: bool,
        mkdir: bool,
    ) -> PyObjectStoreResult<Self> {
        let fs = if let Some(prefix) = &prefix {
            if mkdir {
                create_dir_all(&prefix)?;
            }
            LocalFileSystem::new_with_prefix(prefix)?
        } else {
            LocalFileSystem::new()
        };
        let fs = fs.with_automatic_cleanup(automatic_cleanup);
        Ok(Self {
            store: Arc::new(fs),
            config: LocalConfig {
                prefix,
                automatic_cleanup,
                mkdir,
            },
        })
    }

    #[classmethod]
<<<<<<< HEAD
    pub(crate) fn from_url(_cls: &Bound<PyType>, url: &str) -> PyObjectStoreResult<Self> {
=======
    #[pyo3(signature = (url, *, automatic_cleanup=false, mkdir=false))]
    fn from_url(
        _cls: &Bound<PyType>,
        url: &str,
        automatic_cleanup: bool,
        mkdir: bool,
    ) -> PyObjectStoreResult<Self> {
>>>>>>> d924c287
        let url = Url::parse(url).map_err(|err| PyValueError::new_err(err.to_string()))?;
        let (scheme, path) = ObjectStoreScheme::parse(&url).map_err(object_store::Error::from)?;

        if !matches!(scheme, ObjectStoreScheme::Local) {
            return Err(PyValueError::new_err("Not a `file://` URL").into());
        }

        // The path returned by `ObjectStoreScheme::parse` strips the initial `/`, so we join it
        // onto a root
        // Hopefully this also works on Windows.
        let root = std::path::Path::new("/");
        let full_path = root.join(path.as_ref());
        Self::py_new(Some(full_path), automatic_cleanup, mkdir)
    }

    fn __getnewargs_ex__(&self, py: Python) -> PyResult<PyObject> {
        self.config.__getnewargs_ex__(py)
    }

    fn __repr__(&self) -> String {
        if let Some(prefix) = &self.config.prefix {
            format!("LocalStore(\"{}\")", prefix.display())
        } else {
            "LocalStore".to_string()
        }
    }
}<|MERGE_RESOLUTION|>--- conflicted
+++ resolved
@@ -78,17 +78,13 @@
     }
 
     #[classmethod]
-<<<<<<< HEAD
-    pub(crate) fn from_url(_cls: &Bound<PyType>, url: &str) -> PyObjectStoreResult<Self> {
-=======
     #[pyo3(signature = (url, *, automatic_cleanup=false, mkdir=false))]
-    fn from_url(
+    pub(crate) fn from_url(
         _cls: &Bound<PyType>,
         url: &str,
         automatic_cleanup: bool,
         mkdir: bool,
     ) -> PyObjectStoreResult<Self> {
->>>>>>> d924c287
         let url = Url::parse(url).map_err(|err| PyValueError::new_err(err.to_string()))?;
         let (scheme, path) = ObjectStoreScheme::parse(&url).map_err(object_store::Error::from)?;
 
