--- conflicted
+++ resolved
@@ -182,17 +182,13 @@
     }
 }
 
-<<<<<<< HEAD
 impl AsRef<str> for PyAmazonS3ConfigKey {
     fn as_ref(&self) -> &str {
         self.0.as_ref()
     }
 }
 
-#[derive(Debug, PartialEq, Eq)]
-=======
 #[derive(Clone, Debug, PartialEq, Eq)]
->>>>>>> 5082d968
 pub struct PyAmazonS3Config(HashMap<PyAmazonS3ConfigKey, PyConfigValue>);
 
 impl<'py> FromPyObject<'py> for PyAmazonS3Config {
@@ -209,10 +205,10 @@
         builder
     }
 
-<<<<<<< HEAD
     pub(crate) fn into_inner(self) -> HashMap<PyAmazonS3ConfigKey, PyConfigValue> {
         self.0
-=======
+    }
+
     fn merge(mut self, other: PyAmazonS3Config) -> PyObjectStoreResult<PyAmazonS3Config> {
         for (k, v) in other.0.into_iter() {
             let old_value = self.0.insert(k.clone(), v);
@@ -237,6 +233,5 @@
         (None, None) => Ok(None),
         (Some(x), None) | (None, Some(x)) => Ok(Some(x)),
         (Some(config), Some(kwargs)) => Ok(Some(config.merge(kwargs)?)),
->>>>>>> 5082d968
     }
 }