use std::collections::HashMap;
use std::str::FromStr;
use std::sync::Arc;

use object_store::azure::{AzureConfigKey, MicrosoftAzure, MicrosoftAzureBuilder};
use object_store::ObjectStoreScheme;
use pyo3::prelude::*;
use pyo3::pybacked::PyBackedStr;
use pyo3::types::{PyDict, PyString, PyTuple, PyType};
use pyo3::{intern, IntoPyObjectExt};

use crate::client::PyClientOptions;
use crate::config::PyConfigValue;
use crate::error::{ObstoreError, PyObjectStoreError, PyObjectStoreResult};
use crate::path::PyPath;
use crate::retry::PyRetryConfig;
use crate::{MaybePrefixedStore, PyUrl};

struct AzureConfig {
    container: Option<String>,
    // Note: we need to persist the URL passed in via from_url because object_store defers the URL
    // parsing until its `build` method, and then we have no way to persist the state of its parsed
    // components.
    url: Option<PyUrl>,
    prefix: Option<PyPath>,
    config: Option<PyAzureConfig>,
    client_options: Option<PyClientOptions>,
    retry_config: Option<PyRetryConfig>,
}

impl AzureConfig {
    fn __getnewargs_ex__(&self, py: Python) -> PyResult<PyObject> {
        let args =
            PyTuple::new(py, vec![self.container.clone().into_pyobject(py)?])?.into_py_any(py)?;
        let kwargs = PyDict::new(py);

        if let Some(prefix) = &self.prefix {
            kwargs.set_item(intern!(py, "prefix"), prefix.as_ref().as_ref())?;
        }
        if let Some(url) = &self.url {
            kwargs.set_item(intern!(py, "url"), url.as_ref().as_str())?;
        }
        if let Some(config) = &self.config {
            kwargs.set_item(intern!(py, "config"), config.clone())?;
        }
        if let Some(client_options) = &self.client_options {
            kwargs.set_item(intern!(py, "client_options"), client_options.clone())?;
        }
        if let Some(retry_config) = &self.retry_config {
            kwargs.set_item(intern!(py, "retry_config"), retry_config.clone())?;
        }

        PyTuple::new(py, [args, kwargs.into_py_any(py)?])?.into_py_any(py)
    }
}

/// A Python-facing wrapper around a [`MicrosoftAzure`].
#[pyclass(name = "AzureStore", module = "obstore.store", frozen)]
pub struct PyAzureStore {
    store: Arc<MaybePrefixedStore<MicrosoftAzure>>,
    /// A config used for pickling. This must stay in sync with the underlying store's config.
    config: AzureConfig,
}

impl AsRef<Arc<MaybePrefixedStore<MicrosoftAzure>>> for PyAzureStore {
    fn as_ref(&self) -> &Arc<MaybePrefixedStore<MicrosoftAzure>> {
        &self.store
    }
}

impl PyAzureStore {
    /// Consume self and return the underlying [`MicrosoftAzure`].
    pub fn into_inner(self) -> Arc<MaybePrefixedStore<MicrosoftAzure>> {
        self.store
    }
}

#[pymethods]
impl PyAzureStore {
    // Create from parameters
    #[new]
    #[pyo3(signature = (container=None, *, prefix=None, config=None, client_options=None, retry_config=None, url=None, **kwargs))]
    fn new(
        container: Option<String>,
        prefix: Option<PyPath>,
        config: Option<PyAzureConfig>,
        client_options: Option<PyClientOptions>,
        retry_config: Option<PyRetryConfig>,
        // Note: URL is undocumented in the type hint as it's only used for pickle support.
        url: Option<PyUrl>,
        kwargs: Option<PyAzureConfig>,
    ) -> PyObjectStoreResult<Self> {
        let mut builder = MicrosoftAzureBuilder::from_env();
        if let Some(container) = container.clone() {
            builder = builder.with_container_name(container);
        }
        if let Some(url) = url.clone() {
            builder = builder.with_url(url);
        }
        let combined_config = combine_config_kwargs(config, kwargs)?;
        if let Some(config_kwargs) = combined_config.clone() {
            builder = config_kwargs.apply_config(builder);
        }
        if let Some(client_options) = client_options.clone() {
            builder = builder.with_client_options(client_options.into())
        }
        if let Some(retry_config) = retry_config.clone() {
            builder = builder.with_retry(retry_config.into())
        }
        Ok(Self {
            store: Arc::new(MaybePrefixedStore::new(builder.build()?, prefix.clone())),
            config: AzureConfig {
                prefix,
                url,
                container,
                config: combined_config,
                client_options,
                retry_config,
            },
        })
    }

    #[classmethod]
    #[pyo3(signature = (url, *, config=None, client_options=None, retry_config=None, **kwargs))]
    pub(crate) fn from_url(
        _cls: &Bound<PyType>,
        url: PyUrl,
        config: Option<PyAzureConfig>,
        client_options: Option<PyClientOptions>,
        retry_config: Option<PyRetryConfig>,
        kwargs: Option<PyAzureConfig>,
    ) -> PyObjectStoreResult<Self> {
        // We manually parse the URL to find the prefix because `with_url` does not apply the
        // prefix.
        let (_, prefix) =
            ObjectStoreScheme::parse(url.as_ref()).map_err(object_store::Error::from)?;
        let prefix = if prefix.parts().count() != 0 {
            Some(prefix.into())
        } else {
            None
        };

        let mut builder = MicrosoftAzureBuilder::from_env().with_url(url.clone());
        let combined_config = combine_config_kwargs(config, kwargs)?;
        if let Some(config_kwargs) = combined_config.clone() {
            builder = config_kwargs.apply_config(builder);
        }
        if let Some(client_options) = client_options.clone() {
            builder = builder.with_client_options(client_options.into())
        }
        if let Some(retry_config) = retry_config.clone() {
            builder = builder.with_retry(retry_config.into())
        }
        Ok(Self {
            store: Arc::new(MaybePrefixedStore::new(builder.build()?, prefix.clone())),
            config: AzureConfig {
                prefix,
                url: Some(url),
                container: None,
                config: combined_config,
                client_options,
                retry_config,
            },
        })
        // Ok(Self(Arc::new(builder.build()?)))
    }

    fn __getnewargs_ex__(&self, py: Python) -> PyResult<PyObject> {
        self.config.__getnewargs_ex__(py)
    }

    fn __repr__(&self) -> String {
        if let Some(container) = &self.config.container {
            if let Some(prefix) = &self.config.prefix {
                format!(
                    "AzureStore(container=\"{}\", prefix=\"{}\")",
                    container,
                    prefix.as_ref()
                )
            } else {
                format!("AzureStore(container=\"{}\")", container)
            }
        } else if let Some(url) = &self.config.url {
            format!("AzureStore(url=\"{}\")", url.as_ref())
        } else {
            "AzureStore".to_string()
        }
    }
}

#[derive(Clone, Debug, PartialEq, Eq, Hash)]
pub struct PyAzureConfigKey(AzureConfigKey);

impl<'py> FromPyObject<'py> for PyAzureConfigKey {
    fn extract_bound(ob: &Bound<'py, PyAny>) -> PyResult<Self> {
        let s = ob.extract::<PyBackedStr>()?.to_lowercase();
        let key = AzureConfigKey::from_str(&s).map_err(PyObjectStoreError::ObjectStoreError)?;
        Ok(Self(key))
    }
}

<<<<<<< HEAD
impl AsRef<str> for PyAzureConfigKey {
    fn as_ref(&self) -> &str {
        self.0.as_ref()
    }
}

#[derive(Clone, Debug, Default, PartialEq, Eq)]
pub struct PyAzureConfig(HashMap<PyAzureConfigKey, PyConfigValue>);
=======
impl<'py> IntoPyObject<'py> for PyAzureConfigKey {
    type Target = PyString;
    type Output = Bound<'py, PyString>;
    type Error = PyErr;
>>>>>>> d924c287

    fn into_pyobject(self, py: Python<'py>) -> Result<Self::Output, Self::Error> {
        Ok(PyString::new(py, self.0.as_ref()))
    }
}

#[derive(Clone, Debug, PartialEq, Eq, FromPyObject, IntoPyObject)]
pub struct PyAzureConfig(HashMap<PyAzureConfigKey, PyConfigValue>);

impl PyAzureConfig {
    fn apply_config(self, mut builder: MicrosoftAzureBuilder) -> MicrosoftAzureBuilder {
        for (key, value) in self.0.into_iter() {
            builder = builder.with_config(key.0, value.0);
        }
        builder
    }

    fn merge(mut self, other: PyAzureConfig) -> PyObjectStoreResult<PyAzureConfig> {
        for (k, v) in other.0.into_iter() {
            let old_value = self.0.insert(k.clone(), v);
            if old_value.is_some() {
                return Err(ObstoreError::new_err(format!(
                    "Duplicate key {} between config and kwargs",
                    k.0.as_ref()
                ))
                .into());
            }
        }

        Ok(self)
    }
}

fn combine_config_kwargs(
    config: Option<PyAzureConfig>,
    kwargs: Option<PyAzureConfig>,
) -> PyObjectStoreResult<Option<PyAzureConfig>> {
    match (config, kwargs) {
        (None, None) => Ok(None),
        (Some(x), None) | (None, Some(x)) => Ok(Some(x)),
        (Some(config), Some(kwargs)) => Ok(Some(config.merge(kwargs)?)),
    }
}<|MERGE_RESOLUTION|>--- conflicted
+++ resolved
@@ -199,21 +199,16 @@
     }
 }
 
-<<<<<<< HEAD
 impl AsRef<str> for PyAzureConfigKey {
     fn as_ref(&self) -> &str {
         self.0.as_ref()
     }
 }
 
-#[derive(Clone, Debug, Default, PartialEq, Eq)]
-pub struct PyAzureConfig(HashMap<PyAzureConfigKey, PyConfigValue>);
-=======
 impl<'py> IntoPyObject<'py> for PyAzureConfigKey {
     type Target = PyString;
     type Output = Bound<'py, PyString>;
     type Error = PyErr;
->>>>>>> d924c287
 
     fn into_pyobject(self, py: Python<'py>) -> Result<Self::Output, Self::Error> {
         Ok(PyString::new(py, self.0.as_ref()))
