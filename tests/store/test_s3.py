--- conflicted
+++ resolved
@@ -1,12 +1,8 @@
 import pytest
 
 import obstore as obs
-<<<<<<< HEAD
+from obstore.exceptions import ObstoreError
 from obstore.store import S3Store, new_store
-=======
-from obstore.exceptions import ObstoreError
-from obstore.store import S3Store
->>>>>>> 41d75115
 
 
 @pytest.mark.asyncio
@@ -27,16 +23,6 @@
     S3Store("bucket", skip_signature=True)
 
 
-<<<<<<< HEAD
-@pytest.mark.asyncio
-async def test_new_store():
-    store = new_store(
-        "s3://ookla-open-data/parquet/performance/type=fixed/year=2024/quarter=1",
-        region="us-west-2",
-        skip_signature=True,
-    )
-    _meta = await obs.head_async(store, "2024-01-01_performance_fixed_tiles.parquet")
-=======
 def test_error_overlapping_config_kwargs():
     with pytest.raises(ObstoreError, match="Duplicate key"):
         S3Store("bucket", config={"skip_signature": True}, skip_signature=True)
@@ -47,4 +33,13 @@
 
     with pytest.raises(ObstoreError, match="Duplicate key"):
         S3Store("bucket", config={"AWS_SKIP_SIGNATURE": True}, skip_signature=True)
->>>>>>> 41d75115
+
+
+@pytest.mark.asyncio
+async def test_new_store():
+    store = new_store(
+        "s3://ookla-open-data/parquet/performance/type=fixed/year=2024/quarter=1",
+        region="us-west-2",
+        skip_signature=True,
+    )
+    _meta = await obs.head_async(store, "2024-01-01_performance_fixed_tiles.parquet")