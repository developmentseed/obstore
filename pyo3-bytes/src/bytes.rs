//! Support for Python buffer protocol

use std::fmt::Write;
use std::os::raw::c_int;
use std::ptr::NonNull;

use bytes::{Bytes, BytesMut};
use pyo3::buffer::PyBuffer;
use pyo3::exceptions::{PyIndexError, PyValueError};
use pyo3::prelude::*;
use pyo3::types::{PyDict, PySlice, PyTuple};
use pyo3::{ffi, IntoPyObjectExt};

/// A wrapper around a [`bytes::Bytes`][].
///
/// This implements both import and export via the Python buffer protocol.
///
/// ### Buffer protocol import
///
/// This can be very useful as a general way to support ingest of a Python buffer protocol object.
///
/// The underlying [Bytes] manages the external memory, automatically calling the Python
/// buffer's release callback when the internal reference count reaches 0.
///
/// Note that converting this [`Bytes`] into a [BytesMut][::bytes::BytesMut] will always create a
/// deep copy of the buffer into newly allocated memory, since this `Bytes` is constructed from an
/// owner.
///
/// ### Buffer protocol export
///
/// PyBytes implements the Python buffer protocol to enable Python to access the underlying `Bytes`
/// data view without copies. In Python, this `PyBytes` object can be passed to Python `bytes` or
/// `memoryview` constructors, `numpy.frombuffer`, or any other function that supports buffer
/// protocol input.
#[pyclass(name = "Bytes", subclass, frozen, sequence, weakref)]
#[derive(Hash, PartialEq, PartialOrd, Eq, Ord)]
pub struct PyBytes(Bytes);

impl AsRef<Bytes> for PyBytes {
    fn as_ref(&self) -> &Bytes {
        &self.0
    }
}

impl AsRef<[u8]> for PyBytes {
    fn as_ref(&self) -> &[u8] {
        self.0.as_ref()
    }
}

impl PyBytes {
    /// Construct a new [PyBytes]
    pub fn new(buffer: Bytes) -> Self {
        Self(buffer)
    }

    /// Consume and return the [Bytes]
    pub fn into_inner(self) -> Bytes {
        self.0
    }

    /// Access the underlying buffer as a byte slice
    pub fn as_slice(&self) -> &[u8] {
        self.as_ref()
    }

    /// Slice the underlying buffer using a Python slice object
    ///
    /// This should behave the same as Python's byte slicing:
    ///     - `ValueError` if step is zero
    ///     - Negative indices a-ok
    ///     - If start/stop are out of bounds, they are clipped to the bounds of the buffer
    ///     - If start > stop, the slice is empty
    ///
    /// This is NOT exposed to Python under the `#[pymethods]` impl
    fn slice(&self, slice: &Bound<'_, PySlice>) -> PyResult<PyBytes> {
        let bytes_length = self.0.len() as isize;
        let (start, stop, step) = {
            let slice_indices = slice.indices(bytes_length)?;
            (slice_indices.start, slice_indices.stop, slice_indices.step)
        };

        let new_capacity = if (step > 0 && stop > start) || (step < 0 && stop < start) {
            (((stop - start).abs() + step.abs() - 1) / step.abs()) as usize
        } else {
            0
        };

        if new_capacity == 0 {
            return Ok(PyBytes(Bytes::new()));
        }
        if step == 1 {
            // if start < 0  and stop > len and step == 1 just copy?
            if start < 0 && stop >= bytes_length {
                let out = self.0.slice(..);
                let py_bytes = PyBytes(out);
                return Ok(py_bytes);
            }

            if start >= 0 && stop <= bytes_length && start < stop {
                let out = self.0.slice(start as usize..stop as usize);
                let py_bytes = PyBytes(out);
                return Ok(py_bytes);
            }
            // fall through to the general case here...
        }
        if step > 0 {
            // forward
            let mut new_buf = BytesMut::with_capacity(new_capacity);
            new_buf.extend(
                (start..stop)
                    .step_by(step as usize)
                    .map(|i| self.0[i as usize]),
            );
            Ok(PyBytes(new_buf.freeze()))
        } else {
            // backward
            let mut new_buf = BytesMut::with_capacity(new_capacity);
            new_buf.extend(
                (stop + 1..=start)
                    .rev()
                    .step_by((-step) as usize)
                    .map(|i| self.0[i as usize]),
            );
            Ok(PyBytes(new_buf.freeze()))
        }
    }
}

impl From<PyBytes> for Bytes {
    fn from(value: PyBytes) -> Self {
        value.0
    }
}

impl From<Vec<u8>> for PyBytes {
    fn from(value: Vec<u8>) -> Self {
        PyBytes(value.into())
    }
}

impl From<Bytes> for PyBytes {
    fn from(value: Bytes) -> Self {
        PyBytes(value)
    }
}

impl From<BytesMut> for PyBytes {
    fn from(value: BytesMut) -> Self {
        PyBytes(value.into())
    }
}

#[pymethods]
impl PyBytes {
    // By setting the argument to PyBytes, this means that any buffer-protocol object is supported
    // here, since it will use the FromPyObject impl.
    #[new]
    #[pyo3(signature = (buf = PyBytes(Bytes::new())), text_signature = "(buf = b'')")]
    fn py_new(buf: PyBytes) -> Self {
        buf
    }

    fn __getnewargs_ex__<'py>(&'py self, py: Python<'py>) -> PyResult<Bound<'py, PyTuple>> {
        let py_bytes = self.to_bytes(py);
        let args = PyTuple::new(py, vec![py_bytes])?.into_bound_py_any(py)?;
        let kwargs = PyDict::new(py).into_bound_py_any(py)?;
        PyTuple::new(py, [args, kwargs])
    }

    /// The number of bytes in this Bytes
    fn __len__(&self) -> usize {
        self.0.len()
    }

    fn __repr__(&self) -> String {
        format!("{self:?}")
    }

    fn __add__(&self, other: PyBytes) -> PyBytes {
        let total_length = self.0.len() + other.0.len();
        let mut new_buffer = BytesMut::with_capacity(total_length);
        new_buffer.extend_from_slice(&self.0);
        new_buffer.extend_from_slice(&other.0);
        new_buffer.into()
    }

    fn __contains__(&self, item: PyBytes) -> bool {
        self.0
            .windows(item.0.len())
            .any(|window| window == item.as_slice())
    }

    fn __eq__(&self, other: PyBytes) -> bool {
        self.0.as_ref() == other.0.as_ref()
    }

    fn __getitem__<'py>(
        &self,
        py: Python<'py>,
        key: BytesGetItemKey<'py>,
    ) -> PyResult<Bound<'py, PyAny>> {
        match key {
            BytesGetItemKey::Int(mut index) => {
                if index < 0 {
                    index += self.0.len() as isize;
                }
                if index < 0 {
                    return Err(PyIndexError::new_err("Index out of range"));
                }
                self.0
                    .get(index as usize)
                    .ok_or(PyIndexError::new_err("Index out of range"))?
                    .into_bound_py_any(py)
            }
            BytesGetItemKey::Slice(slice) => {
                let s = self.slice(&slice)?;
                s.into_bound_py_any(py)
            }
        }
    }

    fn __mul__(&self, value: usize) -> PyBytes {
        let mut out_buf = BytesMut::with_capacity(self.0.len() * value);
        (0..value).for_each(|_| out_buf.extend_from_slice(self.0.as_ref()));
        out_buf.into()
    }

    /// This is taken from opendal:
    /// https://github.com/apache/opendal/blob/d001321b0f9834bc1e2e7d463bcfdc3683e968c9/bindings/python/src/utils.rs#L51-L72
    #[allow(unsafe_code)]
    unsafe fn __getbuffer__(
        slf: PyRef<Self>,
        view: *mut ffi::Py_buffer,
        flags: c_int,
    ) -> PyResult<()> {
        let bytes = slf.0.as_ref();
        let ret = ffi::PyBuffer_FillInfo(
            view,
            slf.as_ptr() as *mut _,
            bytes.as_ptr() as *mut _,
            bytes.len().try_into().unwrap(),
            1, // read only
            flags,
        );
        if ret == -1 {
            return Err(PyErr::fetch(slf.py()));
        }
        Ok(())
    }

    // Comment from david hewitt on discord:
    // > I think normally `__getbuffer__` takes a pointer to the owning Python object, so you
    // > don't need to treat the allocation as owned separately. It should be good enough to keep
    // > the allocation owned by the object.
    // https://discord.com/channels/1209263839632424990/1324816949464666194/1328299411427557397
    #[allow(unsafe_code)]
    unsafe fn __releasebuffer__(&self, _view: *mut ffi::Py_buffer) {}

    /// If the binary data starts with the prefix string, return bytes[len(prefix):]. Otherwise,
    /// return a copy of the original binary data:
    #[pyo3(signature = (prefix, /))]
    fn removeprefix(&self, prefix: PyBytes) -> PyBytes {
        if self.0.starts_with(prefix.as_ref()) {
            self.0.slice(prefix.0.len()..).into()
        } else {
            self.0.clone().into()
        }
    }

    /// If the binary data ends with the suffix string and that suffix is not empty, return
    /// `bytes[:-len(suffix)]`. Otherwise, return the original binary data.
    #[pyo3(signature = (suffix, /))]
    fn removesuffix(&self, suffix: PyBytes) -> PyBytes {
        if self.0.ends_with(suffix.as_ref()) {
            self.0.slice(0..self.0.len() - suffix.0.len()).into()
        } else {
            self.0.clone().into()
        }
    }

    /// Return True if all bytes in the sequence are alphabetical ASCII characters or ASCII decimal
    /// digits and the sequence is not empty, False otherwise. Alphabetic ASCII characters are
    /// those byte values in the sequence b'abcdefghijklmnopqrstuvwxyzABCDEFGHIJKLMNOPQRSTUVWXYZ'.
    /// ASCII decimal digits are those byte values in the sequence b'0123456789'.
    fn isalnum(&self) -> bool {
        if self.0.is_empty() {
            return false;
        }

        for c in self.0.as_ref() {
            if !c.is_ascii_alphanumeric() {
                return false;
            }
        }
        true
    }

    /// Return True if all bytes in the sequence are alphabetic ASCII characters and the sequence
    /// is not empty, False otherwise. Alphabetic ASCII characters are those byte values in the
    /// sequence b'abcdefghijklmnopqrstuvwxyzABCDEFGHIJKLMNOPQRSTUVWXYZ'.
    fn isalpha(&self) -> bool {
        if self.0.is_empty() {
            return false;
        }

        for c in self.0.as_ref() {
            if !c.is_ascii_alphabetic() {
                return false;
            }
        }
        true
    }

    /// Return True if the sequence is empty or all bytes in the sequence are ASCII, False
    /// otherwise. ASCII bytes are in the range 0-0x7F.
    fn isascii(&self) -> bool {
        for c in self.0.as_ref() {
            if !c.is_ascii() {
                return false;
            }
        }
        true
    }

    /// Return True if all bytes in the sequence are ASCII decimal digits and the sequence is not
    /// empty, False otherwise. ASCII decimal digits are those byte values in the sequence
    /// b'0123456789'.
    fn isdigit(&self) -> bool {
        if self.0.is_empty() {
            return false;
        }

        for c in self.0.as_ref() {
            if !c.is_ascii_digit() {
                return false;
            }
        }
        true
    }

    /// Return True if there is at least one lowercase ASCII character in the sequence and no
    /// uppercase ASCII characters, False otherwise.
    fn islower(&self) -> bool {
        let mut has_lower = false;
        for c in self.0.as_ref() {
            if c.is_ascii_uppercase() {
                return false;
            }
            if !has_lower && c.is_ascii_lowercase() {
                has_lower = true;
            }
        }

        has_lower
    }

    /// Return True if all bytes in the sequence are ASCII whitespace and the sequence is not
    /// empty, False otherwise. ASCII whitespace characters are those byte values in the sequence
    /// b' \t\n\r\x0b\f' (space, tab, newline, carriage return, vertical tab, form feed).
    fn isspace(&self) -> bool {
        if self.0.is_empty() {
            return false;
        }

        for c in self.0.as_ref() {
            // Also check for vertical tab
            if !(c.is_ascii_whitespace() || *c == b'\x0b') {
                return false;
            }
        }
        true
    }

    /// Return True if there is at least one uppercase alphabetic ASCII character in the sequence
    /// and no lowercase ASCII characters, False otherwise.
    fn isupper(&self) -> bool {
        let mut has_upper = false;
        for c in self.0.as_ref() {
            if c.is_ascii_lowercase() {
                return false;
            }
            if !has_upper && c.is_ascii_uppercase() {
                has_upper = true;
            }
        }

        has_upper
    }

    /// Return a copy of the sequence with all the uppercase ASCII characters converted to their
    /// corresponding lowercase counterpart.
    fn lower(&self) -> PyBytes {
        self.0.to_ascii_lowercase().into()
    }

    /// Return a copy of the sequence with all the lowercase ASCII characters converted to their
    /// corresponding uppercase counterpart.
    fn upper(&self) -> PyBytes {
        self.0.to_ascii_uppercase().into()
    }

    /// Copy this buffer's contents to a Python `bytes` object
    fn to_bytes<'py>(&'py self, py: Python<'py>) -> Bound<'py, pyo3::types::PyBytes> {
        pyo3::types::PyBytes::new(py, &self.0)
    }
}

impl<'py> FromPyObject<'_, 'py> for PyBytes {
<<<<<<< HEAD
    fn extract(obj: Borrowed<'_, 'py, PyAny>) -> Result<Self, Self::Error> {
        let buffer = ob.extract::<PyBytesWrapper>()?;
=======
    type Error = PyErr;

    fn extract(obj: Borrowed<'_, 'py, PyAny>) -> Result<Self, Self::Error> {
        let buffer = obj.extract::<PyBytesWrapper>()?;
>>>>>>> 956add14
        let bytes = Bytes::from_owner(buffer);
        Ok(Self(bytes))
    }
}

/// A wrapper around a PyBuffer that applies a custom destructor that checks if the Python
/// interpreter is still initialized before freeing the buffer memory.
///
/// This also implements AsRef<[u8]> because that is required for Bytes::from_owner
#[derive(Debug)]
struct PyBytesWrapper(PyBuffer<u8>);

impl AsRef<[u8]> for PyBytesWrapper {
    #[allow(unsafe_code)]
    fn as_ref(&self) -> &[u8] {
        let len = self.0.item_count();

        let ptr = NonNull::new(self.0.buf_ptr() as _).expect("Expected buffer ptr to be non null");

        // Safety:
        //
        // This requires that the data will not be mutated from Python. Sadly, the buffer protocol
        // does not uphold this invariant always for us, and the Python user must take care not to
        // mutate the provided buffer.
        unsafe { std::slice::from_raw_parts(ptr.as_ptr() as *const u8, len) }
    }
}

fn validate_buffer(buf: &PyBuffer<u8>) -> PyResult<()> {
    if !buf.is_c_contiguous() {
        return Err(PyValueError::new_err("Buffer is not C contiguous"));
    }

    if buf.strides().iter().any(|s| *s != 1) {
        return Err(PyValueError::new_err(format!(
            "strides other than 1 not supported, got: {:?} ",
            buf.strides()
        )));
    }

    Ok(())
}

impl<'py> FromPyObject<'_, 'py> for PyBytesWrapper {
<<<<<<< HEAD
    fn extract(obj: Borrowed<'_, 'py, PyAny>) -> Result<Self, Self::Error> {
        let buffer = ob.extract::<PyBuffer<u8>>()?;
=======
    type Error = PyErr;

    fn extract(obj: Borrowed<'_, 'py, PyAny>) -> Result<Self, Self::Error> {
        let buffer = obj.extract::<PyBuffer<u8>>()?;
>>>>>>> 956add14
        validate_buffer(&buffer)?;
        Ok(Self(buffer))
    }
}

/// This is _mostly_ the same as the upstream [`bytes::Bytes` Debug
/// impl](https://github.com/tokio-rs/bytes/blob/71824b095c4150b3af0776ac158795c00ff9d53f/src/fmt/debug.rs#L6-L37),
/// however we don't use it because that impl doesn't look how the python bytes repr looks; this
/// isn't exactly the same either, as the python repr will switch between `'` and `"` based on the
/// presence of the other in the string, but it's close enough AND we don't have to do a full scan
/// of the bytes to check for that.
impl std::fmt::Debug for PyBytes {
    fn fmt(&self, f: &mut std::fmt::Formatter<'_>) -> std::fmt::Result {
        f.write_str("Bytes(b\"")?;
        for &byte in self.0.as_ref() {
            match byte {
                // https://doc.rust-lang.org/reference/tokens.html#byte-escapes
                b'\\' => f.write_str(r"\\")?,
                b'"' => f.write_str("\\\"")?,
                b'\n' => f.write_str(r"\n")?,
                b'\r' => f.write_str(r"\r")?,
                b'\t' => f.write_str(r"\t")?,
                // printable ASCII
                0x20..=0x7E => f.write_char(byte as char)?,
                _ => write!(f, "\\x{byte:02x}")?,
            }
        }
        f.write_str("\")")?;
        Ok(())
    }
}

/// A key for the `__getitem__` method of `PyBytes` - int/slice
#[derive(FromPyObject)]
enum BytesGetItemKey<'py> {
    /// An integer index
    Int(isize),
    /// A python slice
    Slice(Bound<'py, PySlice>),
}<|MERGE_RESOLUTION|>--- conflicted
+++ resolved
@@ -407,15 +407,10 @@
 }
 
 impl<'py> FromPyObject<'_, 'py> for PyBytes {
-<<<<<<< HEAD
-    fn extract(obj: Borrowed<'_, 'py, PyAny>) -> Result<Self, Self::Error> {
-        let buffer = ob.extract::<PyBytesWrapper>()?;
-=======
     type Error = PyErr;
 
     fn extract(obj: Borrowed<'_, 'py, PyAny>) -> Result<Self, Self::Error> {
         let buffer = obj.extract::<PyBytesWrapper>()?;
->>>>>>> 956add14
         let bytes = Bytes::from_owner(buffer);
         Ok(Self(bytes))
     }
@@ -460,15 +455,9 @@
 }
 
 impl<'py> FromPyObject<'_, 'py> for PyBytesWrapper {
-<<<<<<< HEAD
-    fn extract(obj: Borrowed<'_, 'py, PyAny>) -> Result<Self, Self::Error> {
-        let buffer = ob.extract::<PyBuffer<u8>>()?;
-=======
     type Error = PyErr;
-
     fn extract(obj: Borrowed<'_, 'py, PyAny>) -> Result<Self, Self::Error> {
         let buffer = obj.extract::<PyBuffer<u8>>()?;
->>>>>>> 956add14
         validate_buffer(&buffer)?;
         Ok(Self(buffer))
     }
