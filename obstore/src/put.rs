use std::collections::HashMap;
use std::fs::File;
use std::io::{BufReader, Cursor, Read, Seek, SeekFrom};
use std::path::PathBuf;
use std::sync::Arc;

use bytes::{Bytes, BytesMut};
use indexmap::IndexMap;
use object_store::path::Path;
use object_store::{
    ObjectStore, PutMode, PutMultipartOpts, PutOptions, PutPayload, PutResult, UpdateVersion,
    WriteMultipart,
};
use pyo3::exceptions::{PyStopAsyncIteration, PyStopIteration, PyValueError};
use pyo3::intern;
use pyo3::prelude::*;
use pyo3::pybacked::PyBackedStr;
use pyo3::types::PyDict;
use pyo3_bytes::PyBytes;
use pyo3_file::PyFileLikeObject;
use pyo3_object_store::{PyObjectStore, PyObjectStoreResult};

use crate::attributes::PyAttributes;
use crate::runtime::get_runtime;
use crate::tags::PyTagSet;

pub(crate) struct PyPutMode(PutMode);

impl<'py> FromPyObject<'py> for PyPutMode {
    fn extract_bound(ob: &Bound<'py, PyAny>) -> PyResult<Self> {
        if let Ok(s) = ob.extract::<PyBackedStr>() {
            let s = s.to_ascii_lowercase();
            match s.as_str() {
                "create" => Ok(Self(PutMode::Create)),
                "overwrite" => Ok(Self(PutMode::Overwrite)),
                _ => Err(PyValueError::new_err(format!(
                    "Unexpected input for PutMode: {}",
                    s
                ))),
            }
        } else {
            let update_version = ob.extract::<PyUpdateVersion>()?;
            Ok(Self(PutMode::Update(update_version.0)))
        }
    }
}

pub(crate) struct PyUpdateVersion(UpdateVersion);

impl<'py> FromPyObject<'py> for PyUpdateVersion {
    fn extract_bound(ob: &Bound<'py, PyAny>) -> PyResult<Self> {
        // Update to use derive(FromPyObject) when default is implemented:
        // https://github.com/PyO3/pyo3/issues/4643
        let dict = ob.extract::<HashMap<String, Bound<PyAny>>>()?;
        Ok(Self(UpdateVersion {
            e_tag: dict.get("e_tag").map(|x| x.extract()).transpose()?,
            version: dict.get("version").map(|x| x.extract()).transpose()?,
        }))
    }
}

/// Sources to `put` that are pull-based. I.e. we can pull a specific number of bytes from them.
pub(crate) enum PullSource {
    File(BufReader<File>),
    FileLike(PyFileLikeObject),
    Buffer(Cursor<PyBytes>),
}

impl PullSource {
    /// Number of bytes in the file-like object
    fn nbytes(&mut self) -> PyObjectStoreResult<usize> {
        let origin_pos = self.stream_position()?;
        let size = self.seek(SeekFrom::End(0))?;
        self.seek(SeekFrom::Start(origin_pos))?;
        Ok(size.try_into().unwrap())
    }

    /// Whether to use multipart uploads.
    fn use_multipart(&mut self, chunk_size: usize) -> PyObjectStoreResult<bool> {
        Ok(self.nbytes()? > chunk_size)
    }
}

<<<<<<< HEAD
impl Read for PullSource {
=======
impl<'py> FromPyObject<'py> for MultipartPutInput {
    fn extract_bound(ob: &Bound<'py, PyAny>) -> PyResult<Self> {
        if let Ok(path) = ob.extract::<PathBuf>() {
            Ok(Self::File(BufReader::new(File::open(path)?)))
        } else if let Ok(buffer) = ob.extract::<PyBytes>() {
            Ok(Self::Buffer(Cursor::new(buffer)))
        } else {
            Ok(Self::FileLike(PyFileLikeObject::with_requirements(
                ob.clone().unbind(),
                true,
                false,
                true,
                false,
            )?))
        }
    }
}

impl Read for MultipartPutInput {
>>>>>>> b8d218bd
    fn read(&mut self, buf: &mut [u8]) -> std::io::Result<usize> {
        match self {
            Self::File(f) => f.read(buf),
            Self::FileLike(f) => f.read(buf),
            Self::Buffer(f) => f.read(buf),
        }
    }
}

impl Seek for PullSource {
    fn seek(&mut self, pos: std::io::SeekFrom) -> std::io::Result<u64> {
        match self {
            Self::File(f) => f.seek(pos),
            Self::FileLike(f) => f.seek(pos),
            Self::Buffer(f) => f.seek(pos),
        }
    }
}

/// Sources to `put` that are push-based. I.e. we don't know how large each chunk will be before we
/// receive it.
pub(crate) enum SyncPushSource {
    Iterator(PyObject),
}

impl SyncPushSource {
    fn next_chunk(&mut self) -> PyObjectStoreResult<Option<Bytes>> {
        match self {
            Self::Iterator(iter) => {
                Python::with_gil(|py| match iter.call_method0(py, intern!(py, "__next__")) {
                    Ok(item) => {
                        let buf = item.extract::<PyBackedBytes>(py)?;
                        Ok(Some(Bytes::from(buf.as_ref().to_vec())))
                    }
                    Err(err) => {
                        if err.is_instance_of::<PyStopIteration>(py) {
                            Ok(None)
                        } else {
                            Err(err.into())
                        }
                    }
                })
            }
        }
    }

    fn read_all(&mut self) -> PyObjectStoreResult<Bytes> {
        let buffers = self.into_iter().collect::<PyObjectStoreResult<Vec<_>>>()?;
        let capacity = buffers.iter().fold(0, |acc, buf| acc + buf.len());
        let mut single_buf = BytesMut::with_capacity(capacity);
        for buf in buffers {
            single_buf.extend_from_slice(&buf);
        }
        Ok(single_buf.into())
    }
}

impl Iterator for SyncPushSource {
    type Item = PyObjectStoreResult<Bytes>;

    fn next(&mut self) -> Option<Self::Item> {
        self.next_chunk().transpose()
    }
}

pub(crate) enum AsyncPushSource {
    AsyncIterator(Py<PyAny>),
}

impl AsyncPushSource {
    async fn read_all(&mut self) -> PyObjectStoreResult<Bytes> {
        // Note: this code path is never hit because async generator input always uses multipart
        // uploads. But we should still implement this to flesh out support.
        todo!()
    }

    async fn next_chunk(&mut self) -> PyObjectStoreResult<Option<Bytes>> {
        match self {
            Self::AsyncIterator(iter) => {
                // Note: we have to acquire the GIL once to create the future and a separate time
                // to extract the result of the future.
                let future = Python::with_gil(|py| {
                    let coroutine = iter.bind(py).call_method0(intern!(py, "__anext__"))?;
                    pyo3_async_runtimes::tokio::into_future(coroutine)
                })?;

                // This await needs to happen outside of Python::with_gil because you can't use
                // await in a sync closure
                let future_result = future.await;

                Python::with_gil(|py| match future_result {
                    Ok(result) => {
                        let buf = result.extract::<PyBackedBytes>(py)?;
                        Ok(Some(buf.as_ref().to_vec().into()))
                    }
                    Err(err) => {
                        if err.is_instance_of::<PyStopAsyncIteration>(py) {
                            Ok(None)
                        } else {
                            Err(err.into())
                        }
                    }
                })
            }
        }
    }
}

// #[derive(Debug)]
pub(crate) enum PutInput {
    /// Input that we can pull from
    Pull(PullSource),

    /// Input that gives us chunks of unknown size, synchronously
    SyncPush(SyncPushSource),

    /// Input that gives us chunks of unknown size, asynchronously
    AsyncPush(AsyncPushSource),
}

impl PutInput {
    /// Whether to use multipart uploads.
    fn use_multipart(&mut self, chunk_size: usize) -> PyObjectStoreResult<bool> {
        match self {
            Self::Pull(pull_source) => pull_source.use_multipart(chunk_size),
            // We always use multipart uploads for push-based sources because we have no way of
            // knowing how large they'll be and we don't want to buffer them into memory.
            _ => Ok(true),
        }
    }

    async fn read_all(&mut self) -> PyObjectStoreResult<Bytes> {
        match self {
            Self::Pull(pull_source) => {
                let mut buf = Vec::new();
                pull_source.read_to_end(&mut buf)?;
                Ok(Bytes::from(buf))
            }
            Self::SyncPush(push_source) => push_source.read_all(),
            Self::AsyncPush(push_source) => push_source.read_all().await,
        }
    }
}

impl<'py> FromPyObject<'py> for PutInput {
    fn extract_bound(ob: &Bound<'py, PyAny>) -> PyResult<Self> {
        let py = ob.py();
        if let Ok(path) = ob.extract::<PathBuf>() {
            Ok(Self::Pull(PullSource::File(BufReader::new(File::open(
                path,
            )?))))
        } else if let Ok(buffer) = ob.extract::<PyBackedBytes>() {
            Ok(Self::Pull(PullSource::Buffer(Cursor::new(buffer))))
        }
        // Check for file-like object
        else if ob.hasattr(intern!(py, "read"))? && ob.hasattr(intern!(py, "seek"))? {
            Ok(Self::Pull(PullSource::FileLike(
                PyFileLikeObject::with_requirements(ob.into_py(py), true, false, true, false)?,
            )))
        }
        // Ensure we check _first_ for an async generator before a sync one
        else if ob.hasattr(intern!(py, "__anext__"))? {
            Ok(Self::AsyncPush(AsyncPushSource::AsyncIterator(
                ob.clone().unbind(),
            )))
        } else if ob.hasattr(intern!(py, "__next__"))? {
            Ok(Self::SyncPush(SyncPushSource::Iterator(
                ob.clone().unbind(),
            )))
        } else {
            Err(PyValueError::new_err("Unexpected input for PutInput"))
        }
    }
}

pub(crate) struct PyPutResult(PutResult);

impl<'py> IntoPyObject<'py> for PyPutResult {
    type Target = PyDict;
    type Output = Bound<'py, PyDict>;
    type Error = PyErr;

    fn into_pyobject(self, py: Python<'py>) -> Result<Self::Output, Self::Error> {
        let mut dict = IndexMap::with_capacity(2);
        dict.insert("e_tag", self.0.e_tag.into_pyobject(py)?.into_any());
        dict.insert("version", self.0.version.into_pyobject(py)?.into_any());
        dict.into_pyobject(py)
    }
}

#[pyfunction]
#[pyo3(signature = (store, path, file, *, attributes = None, tags = None, mode = None, use_multipart = None, chunk_size = 5242880, max_concurrency = 12))]
#[allow(clippy::too_many_arguments)]
pub(crate) fn put(
    py: Python,
    store: PyObjectStore,
    path: String,
    mut file: PutInput,
    attributes: Option<PyAttributes>,
    tags: Option<PyTagSet>,
    mode: Option<PyPutMode>,
    use_multipart: Option<bool>,
    chunk_size: usize,
    max_concurrency: usize,
) -> PyObjectStoreResult<PyPutResult> {
    // if matches!(file, )

    let mut use_multipart = if let Some(use_multipart) = use_multipart {
        use_multipart
    } else {
        file.use_multipart(chunk_size)?
    };

    // If mode is provided and not Overwrite, force a non-multipart put
    if let Some(mode) = &mode {
        if !matches!(mode.0, PutMode::Overwrite) {
            use_multipart = false;
        }
    }

    let runtime = get_runtime(py)?;
    if use_multipart {
        runtime.block_on(put_multipart_inner(
            store.into_inner(),
            &path.into(),
            file,
            chunk_size,
            max_concurrency,
            attributes,
            tags,
        ))
    } else {
        runtime.block_on(put_inner(
            store.into_inner(),
            &path.into(),
            file,
            attributes,
            tags,
            mode,
        ))
    }
}

#[pyfunction]
#[pyo3(signature = (store, path, file, *, attributes = None, tags = None, mode = None, use_multipart = None, chunk_size = 5242880, max_concurrency = 12))]
#[allow(clippy::too_many_arguments)]
pub(crate) fn put_async(
    py: Python,
    store: PyObjectStore,
    path: String,
    mut file: PutInput,
    attributes: Option<PyAttributes>,
    tags: Option<PyTagSet>,
    mode: Option<PyPutMode>,
    use_multipart: Option<bool>,
    chunk_size: usize,
    max_concurrency: usize,
) -> PyResult<Bound<PyAny>> {
    let mut use_multipart = if let Some(use_multipart) = use_multipart {
        use_multipart
    } else {
        file.use_multipart(chunk_size)?
    };

    // If mode is provided and not Overwrite, force a non-multipart put
    if let Some(mode) = &mode {
        if !matches!(mode.0, PutMode::Overwrite) {
            use_multipart = false;
        }
    }

    pyo3_async_runtimes::tokio::future_into_py(py, async move {
        let result = if use_multipart {
            put_multipart_inner(
                store.into_inner(),
                &path.into(),
                file,
                chunk_size,
                max_concurrency,
                attributes,
                tags,
            )
            .await?
        } else {
            put_inner(
                store.into_inner(),
                &path.into(),
                file,
                attributes,
                tags,
                mode,
            )
            .await?
        };
        Ok(result)
    })
}

async fn put_inner(
    store: Arc<dyn ObjectStore>,
    path: &Path,
    mut reader: PutInput,
    attributes: Option<PyAttributes>,
    tags: Option<PyTagSet>,
    mode: Option<PyPutMode>,
) -> PyObjectStoreResult<PyPutResult> {
    let mut opts = PutOptions::default();

    if let Some(attributes) = attributes {
        opts.attributes = attributes.into_inner();
    }
    if let Some(tags) = tags {
        opts.tags = tags.into_inner();
    }
    if let Some(mode) = mode {
        opts.mode = mode.0;
    }

    let buffer = reader.read_all().await?;
    let payload = PutPayload::from_bytes(buffer);
    Ok(PyPutResult(store.put_opts(path, payload, opts).await?))
}

async fn put_multipart_inner(
    store: Arc<dyn ObjectStore>,
    path: &Path,
    reader: PutInput,
    chunk_size: usize,
    max_concurrency: usize,
    attributes: Option<PyAttributes>,
    tags: Option<PyTagSet>,
) -> PyObjectStoreResult<PyPutResult> {
    let mut opts = PutMultipartOpts::default();

    if let Some(attributes) = attributes {
        opts.attributes = attributes.into_inner();
    }
    if let Some(tags) = tags {
        opts.tags = tags.into_inner();
    }

    let upload = store.put_multipart_opts(path, opts).await?;
    let mut write = WriteMultipart::new(upload);

    // Match across pull, push, async push
    match reader {
        PutInput::Pull(mut pull_reader) => loop {
            let mut scratch_buffer = vec![0; chunk_size];
            let read_size = pull_reader.read(&mut scratch_buffer)?;
            if read_size == 0 {
                break;
            } else {
                write.wait_for_capacity(max_concurrency).await?;
                write.write(&scratch_buffer[0..read_size]);
            }
        },
        PutInput::SyncPush(push_reader) => {
            for buf in push_reader {
                write.wait_for_capacity(max_concurrency).await?;
                write.write(&buf?);
            }
        }
        PutInput::AsyncPush(mut push_reader) => {
            // Note: I believe that only one __anext__ call can happen at a time
            while let Some(buf) = push_reader.next_chunk().await? {
                write.wait_for_capacity(max_concurrency).await?;
                write.write(&buf);
            }
        }
    }

    Ok(PyPutResult(write.finish().await?))
}<|MERGE_RESOLUTION|>--- conflicted
+++ resolved
@@ -81,10 +81,7 @@
     }
 }
 
-<<<<<<< HEAD
-impl Read for PullSource {
-=======
-impl<'py> FromPyObject<'py> for MultipartPutInput {
+impl<'py> FromPyObject<'py> for PullSource {
     fn extract_bound(ob: &Bound<'py, PyAny>) -> PyResult<Self> {
         if let Ok(path) = ob.extract::<PathBuf>() {
             Ok(Self::File(BufReader::new(File::open(path)?)))
@@ -102,8 +99,7 @@
     }
 }
 
-impl Read for MultipartPutInput {
->>>>>>> b8d218bd
+impl Read for PullSource {
     fn read(&mut self, buf: &mut [u8]) -> std::io::Result<usize> {
         match self {
             Self::File(f) => f.read(buf),
@@ -135,8 +131,8 @@
             Self::Iterator(iter) => {
                 Python::with_gil(|py| match iter.call_method0(py, intern!(py, "__next__")) {
                     Ok(item) => {
-                        let buf = item.extract::<PyBackedBytes>(py)?;
-                        Ok(Some(Bytes::from(buf.as_ref().to_vec())))
+                        let buf = item.extract::<PyBytes>(py)?;
+                        Ok(Some(buf.into_inner()))
                     }
                     Err(err) => {
                         if err.is_instance_of::<PyStopIteration>(py) {
@@ -196,8 +192,8 @@
 
                 Python::with_gil(|py| match future_result {
                     Ok(result) => {
-                        let buf = result.extract::<PyBackedBytes>(py)?;
-                        Ok(Some(buf.as_ref().to_vec().into()))
+                        let buf = result.extract::<PyBytes>(py)?;
+                        Ok(Some(buf.into_inner()))
                     }
                     Err(err) => {
                         if err.is_instance_of::<PyStopAsyncIteration>(py) {
@@ -255,13 +251,13 @@
             Ok(Self::Pull(PullSource::File(BufReader::new(File::open(
                 path,
             )?))))
-        } else if let Ok(buffer) = ob.extract::<PyBackedBytes>() {
+        } else if let Ok(buffer) = ob.extract::<PyBytes>() {
             Ok(Self::Pull(PullSource::Buffer(Cursor::new(buffer))))
         }
         // Check for file-like object
         else if ob.hasattr(intern!(py, "read"))? && ob.hasattr(intern!(py, "seek"))? {
             Ok(Self::Pull(PullSource::FileLike(
-                PyFileLikeObject::with_requirements(ob.into_py(py), true, false, true, false)?,
+                PyFileLikeObject::with_requirements(ob.clone().unbind(), true, false, true, false)?,
             )))
         }
         // Ensure we check _first_ for an async generator before a sync one
