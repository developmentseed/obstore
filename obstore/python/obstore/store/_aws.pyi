from typing import TypedDict, Unpack

import boto3
import boto3.session
import botocore
import botocore.session

from ._client import ClientConfig
from ._retry import RetryConfig

# Note: we removed `bucket` because it overlaps with an existing named arg in the
# constructors
class S3Config(TypedDict, total=False):
    """Configuration parameters for S3Store.

    There are duplicates of many parameters, and parameters can be either upper or lower
    case. Not all parameters are required.
    """

    access_key_id: str
    """AWS Access Key"""
    aws_access_key_id: str
    """AWS Access Key"""
    aws_bucket_name: str
    """Bucket name"""
    aws_bucket: str
    """Bucket name"""
    aws_checksum_algorithm: str
    """
    Sets the [checksum algorithm] which has to be used for object integrity check during upload.

    [checksum algorithm]: https://docs.aws.amazon.com/AmazonS3/latest/userguide/checking-object-integrity.html
    """
    aws_conditional_put: str
    """Configure how to provide conditional put support

    Supported values:

    - `"etag"`: Supported for S3-compatible stores that support conditional
        put using the standard [HTTP precondition] headers `If-Match` and
        `If-None-Match`.

        [HTTP precondition]: https://datatracker.ietf.org/doc/html/rfc9110#name-preconditions

    - `"dynamo:<TABLE_NAME>"` or `"dynamo:<TABLE_NAME>:<TIMEOUT_MILLIS>"`: The name of a DynamoDB table to use for coordination.

        This will use the same region, credentials and endpoint as configured for S3.
    """
    aws_container_credentials_relative_uri: str
    """Set the container credentials relative URI

    <https://docs.aws.amazon.com/AmazonECS/latest/developerguide/task-iam-roles.html>
    """
    aws_copy_if_not_exists: str
    """Configure how to provide "copy if not exists".

    Supported values:

    - `"multipart"`:

        Native Amazon S3 supports copy if not exists through a multipart upload
        where the upload copies an existing object and is completed only if the
        new object does not already exist.

        !!! warning
            When using this mode, `copy_if_not_exists` does not copy tags
            or attributes from the source object.

        !!! warning
            When using this mode, `copy_if_not_exists` makes only a best
            effort attempt to clean up the multipart upload if the copy operation
            fails. Consider using a lifecycle rule to automatically clean up
            abandoned multipart uploads.

    - `"header:<HEADER_NAME>:<HEADER_VALUE>"`:

        Some S3-compatible stores, such as Cloudflare R2, support copy if not exists
        semantics through custom headers.

        If set, `copy_if_not_exists` will perform a normal copy operation with the
        provided header pair, and expect the store to fail with `412 Precondition
        Failed` if the destination file already exists.

        For example `header: cf-copy-destination-if-none-match: *`, would set
        the header `cf-copy-destination-if-none-match` to `*`.

    - `"header-with-status:<HEADER_NAME>:<HEADER_VALUE>:<STATUS>"`:

        The same as the header variant above but allows custom status code checking, for
        object stores that return values other than 412.

    - `"dynamo:<TABLE_NAME>"` or `"dynamo:<TABLE_NAME>:<TIMEOUT_MILLIS>"`:

        The name of a DynamoDB table to use for coordination.

        The default timeout is used if not specified. This will use the same region,
        credentials and endpoint as configured for S3.
    """
    aws_default_region: str
    """Default region"""
    aws_disable_tagging: bool
    """Disable tagging objects. This can be desirable if not supported by the backing store."""
    aws_endpoint_url: str
    """Sets custom endpoint for communicating with AWS S3."""
    aws_endpoint: str
    """Sets custom endpoint for communicating with AWS S3."""
    aws_imdsv1_fallback: str
    """Fall back to ImdsV1"""
    aws_metadata_endpoint: str
    """Set the instance metadata endpoint"""
    aws_region: str
    """Region"""
    aws_request_payer: bool
    """If `True`, enable operations on requester-pays buckets."""
    aws_s3_express: bool
    """Enable Support for S3 Express One Zone"""
    aws_secret_access_key: str
    """Secret Access Key"""
    aws_server_side_encryption: str
    """Type of encryption to use.

    If set, must be one of:

    - `"AES256"` (SSE-S3)
    - `"aws:kms"` (SSE-KMS)
    - `"aws:kms:dsse"` (DSSE-KMS)
    - `"sse-c"`
    """
    aws_session_token: str
    """Token to use for requests (passed to underlying provider)"""
    aws_skip_signature: bool
    """If `True`, S3Store will not fetch credentials and will not sign requests."""
    aws_sse_bucket_key_enabled: bool
    """
    If set to `True`, will use the bucket's default KMS key for server-side encryption.
    If set to `False`, will disable the use of the bucket's default KMS key for server-side encryption.
    """
    aws_sse_customer_key_base64: str
    """
    The base64 encoded, 256-bit customer encryption key to use for server-side
    encryption. If set, the server side encryption config value must be `"sse-c"`.
    """
    aws_sse_kms_key_id: str
    """
    The KMS key ID to use for server-side encryption.

    If set, the server side encryption config value must be `"aws:kms"` or `"aws:kms:dsse"`.
    """
    aws_token: str
    """Token to use for requests (passed to underlying provider)"""
    aws_unsigned_payload: bool
    """Avoid computing payload checksum when calculating signature."""
    aws_virtual_hosted_style_request: bool
    """If virtual hosted style request has to be used."""
    bucket_name: str
    """Bucket name"""
    checksum_algorithm: str
    """
    Sets the [checksum algorithm] which has to be used for object integrity check during upload.

    [checksum algorithm]: https://docs.aws.amazon.com/AmazonS3/latest/userguide/checking-object-integrity.html
    """
    conditional_put: str
    """Configure how to provide conditional put support

    Supported values:

    - `"etag"`: Supported for S3-compatible stores that support conditional
        put using the standard [HTTP precondition] headers `If-Match` and
        `If-None-Match`.

        [HTTP precondition]: https://datatracker.ietf.org/doc/html/rfc9110#name-preconditions

    - `"dynamo:<TABLE_NAME>"` or `"dynamo:<TABLE_NAME>:<TIMEOUT_MILLIS>"`: The name of a DynamoDB table to use for coordination.

        This will use the same region, credentials and endpoint as configured for S3.
    """
    copy_if_not_exists: str
    """Configure how to provide "copy if not exists".

    Supported values:

    - `"multipart"`:

        Native Amazon S3 supports copy if not exists through a multipart upload
        where the upload copies an existing object and is completed only if the
        new object does not already exist.

        !!! warning
            When using this mode, `copy_if_not_exists` does not copy tags
            or attributes from the source object.

        !!! warning
            When using this mode, `copy_if_not_exists` makes only a best
            effort attempt to clean up the multipart upload if the copy operation
            fails. Consider using a lifecycle rule to automatically clean up
            abandoned multipart uploads.

    - `"header:<HEADER_NAME>:<HEADER_VALUE>"`:

        Some S3-compatible stores, such as Cloudflare R2, support copy if not exists
        semantics through custom headers.

        If set, `copy_if_not_exists` will perform a normal copy operation with the
        provided header pair, and expect the store to fail with `412 Precondition
        Failed` if the destination file already exists.

        For example `header: cf-copy-destination-if-none-match: *`, would set
        the header `cf-copy-destination-if-none-match` to `*`.

    - `"header-with-status:<HEADER_NAME>:<HEADER_VALUE>:<STATUS>"`:

        The same as the header variant above but allows custom status code checking, for
        object stores that return values other than 412.

    - `"dynamo:<TABLE_NAME>"` or `"dynamo:<TABLE_NAME>:<TIMEOUT_MILLIS>"`:

        The name of a DynamoDB table to use for coordination.

        The default timeout is used if not specified. This will use the same region,
        credentials and endpoint as configured for S3.
    """
    default_region: str
    """Default region"""
    disable_tagging: bool
    """Disable tagging objects. This can be desirable if not supported by the backing store."""
    endpoint_url: str
    """Sets custom endpoint for communicating with AWS S3."""
    endpoint: str
    """Sets custom endpoint for communicating with AWS S3."""
    imdsv1_fallback: str
    """Fall back to ImdsV1"""
    metadata_endpoint: str
    """Set the instance metadata endpoint"""
    region: str
    """Region"""
    request_payer: bool
    """If `True`, enable operations on requester-pays buckets."""
    s3_express: bool
    """Enable Support for S3 Express One Zone"""
    secret_access_key: str
    """Secret Access Key"""
    session_token: str
    """Token to use for requests (passed to underlying provider)"""
    skip_signature: bool
    """If `True`, S3Store will not fetch credentials and will not sign requests."""
    token: str
    """Token to use for requests (passed to underlying provider)"""
    unsigned_payload: bool
    """Avoid computing payload checksum when calculating signature."""
    virtual_hosted_style_request: bool
    """If virtual hosted style request has to be used."""
    ACCESS_KEY_ID: str
    """AWS Access Key"""
    AWS_ACCESS_KEY_ID: str
    """AWS Access Key"""
    AWS_BUCKET_NAME: str
    """Bucket name"""
    AWS_BUCKET: str
    """Bucket name"""
    AWS_CHECKSUM_ALGORITHM: str
    """
    Sets the [checksum algorithm] which has to be used for object integrity check during upload.

    [checksum algorithm]: https://docs.aws.amazon.com/AmazonS3/latest/userguide/checking-object-integrity.html
    """
    AWS_CONDITIONAL_PUT: str
    """Configure how to provide conditional put support

    Supported values:

    - `"etag"`: Supported for S3-compatible stores that support conditional
        put using the standard [HTTP precondition] headers `If-Match` and
        `If-None-Match`.

        [HTTP precondition]: https://datatracker.ietf.org/doc/html/rfc9110#name-preconditions

    - `"dynamo:<TABLE_NAME>"` or `"dynamo:<TABLE_NAME>:<TIMEOUT_MILLIS>"`: The name of a DynamoDB table to use for coordination.

        This will use the same region, credentials and endpoint as configured for S3.
    """
    AWS_CONTAINER_CREDENTIALS_RELATIVE_URI: str
    """Set the container credentials relative URI

    <https://docs.aws.amazon.com/AmazonECS/latest/developerguide/task-iam-roles.html>
    """
    AWS_COPY_IF_NOT_EXISTS: str
    """Configure how to provide "copy if not exists".

    Supported values:

    - `"multipart"`:

        Native Amazon S3 supports copy if not exists through a multipart upload
        where the upload copies an existing object and is completed only if the
        new object does not already exist.

        !!! warning
            When using this mode, `copy_if_not_exists` does not copy tags
            or attributes from the source object.

        !!! warning
            When using this mode, `copy_if_not_exists` makes only a best
            effort attempt to clean up the multipart upload if the copy operation
            fails. Consider using a lifecycle rule to automatically clean up
            abandoned multipart uploads.

    - `"header:<HEADER_NAME>:<HEADER_VALUE>"`:

        Some S3-compatible stores, such as Cloudflare R2, support copy if not exists
        semantics through custom headers.

        If set, `copy_if_not_exists` will perform a normal copy operation with the
        provided header pair, and expect the store to fail with `412 Precondition
        Failed` if the destination file already exists.

        For example `header: cf-copy-destination-if-none-match: *`, would set
        the header `cf-copy-destination-if-none-match` to `*`.

    - `"header-with-status:<HEADER_NAME>:<HEADER_VALUE>:<STATUS>"`:

        The same as the header variant above but allows custom status code checking, for
        object stores that return values other than 412.

    - `"dynamo:<TABLE_NAME>"` or `"dynamo:<TABLE_NAME>:<TIMEOUT_MILLIS>"`:

        The name of a DynamoDB table to use for coordination.

        The default timeout is used if not specified. This will use the same region,
        credentials and endpoint as configured for S3.
    """
    AWS_DEFAULT_REGION: str
    """Default region"""
    AWS_DISABLE_TAGGING: bool
    """Disable tagging objects. This can be desirable if not supported by the backing store."""
    AWS_ENDPOINT_URL: str
    """Sets custom endpoint for communicating with AWS S3."""
    AWS_ENDPOINT: str
    """Sets custom endpoint for communicating with AWS S3."""
    AWS_IMDSV1_FALLBACK: str
    """Fall back to ImdsV1"""
    AWS_METADATA_ENDPOINT: str
    """Set the instance metadata endpoint"""
    AWS_REGION: str
    """Region"""
    AWS_REQUEST_PAYER: bool
    """If `True`, enable operations on requester-pays buckets."""
    AWS_S3_EXPRESS: str
    """Enable Support for S3 Express One Zone"""
    AWS_SECRET_ACCESS_KEY: str
    """Secret Access Key"""
    AWS_SERVER_SIDE_ENCRYPTION: str
    """Type of encryption to use.

    If set, must be one of:

    - `"AES256"` (SSE-S3)
    - `"aws:kms"` (SSE-KMS)
    - `"aws:kms:dsse"` (DSSE-KMS)
    - `"sse-c"`
    """
    AWS_SESSION_TOKEN: str
    """Token to use for requests (passed to underlying provider)"""
    AWS_SKIP_SIGNATURE: bool
    """If `True`, S3Store will not fetch credentials and will not sign requests."""
    AWS_SSE_BUCKET_KEY_ENABLED: bool
    """
    If set to `True`, will use the bucket's default KMS key for server-side encryption.
    If set to `False`, will disable the use of the bucket's default KMS key for server-side encryption.
    """
    AWS_SSE_CUSTOMER_KEY_BASE64: str
    """
    The base64 encoded, 256-bit customer encryption key to use for server-side
    encryption. If set, the server side encryption config value must be `"sse-c"`.
    """
    AWS_SSE_KMS_KEY_ID: str
    """
    The KMS key ID to use for server-side encryption.

    If set, the server side encrypting config value must be `"aws:kms"` or `"aws:kms:dsse"`.
    """
    AWS_TOKEN: str
    """Token to use for requests (passed to underlying provider)"""
    AWS_UNSIGNED_PAYLOAD: bool
    """Avoid computing payload checksum when calculating signature."""
    AWS_VIRTUAL_HOSTED_STYLE_REQUEST: bool
    """If virtual hosted style request has to be used."""
    BUCKET_NAME: str
    """Bucket name"""
    BUCKET: str
    """Bucket name"""
    CHECKSUM_ALGORITHM: str
    """
    Sets the [checksum algorithm] which has to be used for object integrity check during upload.

    [checksum algorithm]: https://docs.aws.amazon.com/AmazonS3/latest/userguide/checking-object-integrity.html
    """
    CONDITIONAL_PUT: str
    """Configure how to provide conditional put support

    Supported values:

    - `"etag"`: Supported for S3-compatible stores that support conditional
        put using the standard [HTTP precondition] headers `If-Match` and
        `If-None-Match`.

        [HTTP precondition]: https://datatracker.ietf.org/doc/html/rfc9110#name-preconditions

    - `"dynamo:<TABLE_NAME>"` or `"dynamo:<TABLE_NAME>:<TIMEOUT_MILLIS>"`: The name of a DynamoDB table to use for coordination.

        This will use the same region, credentials and endpoint as configured for S3.
    """
    COPY_IF_NOT_EXISTS: str
    """Configure how to provide "copy if not exists".

    Supported values:

    - `"multipart"`:

        Native Amazon S3 supports copy if not exists through a multipart upload
        where the upload copies an existing object and is completed only if the
        new object does not already exist.

        !!! warning
            When using this mode, `copy_if_not_exists` does not copy tags
            or attributes from the source object.

        !!! warning
            When using this mode, `copy_if_not_exists` makes only a best
            effort attempt to clean up the multipart upload if the copy operation
            fails. Consider using a lifecycle rule to automatically clean up
            abandoned multipart uploads.

    - `"header:<HEADER_NAME>:<HEADER_VALUE>"`:

        Some S3-compatible stores, such as Cloudflare R2, support copy if not exists
        semantics through custom headers.

        If set, `copy_if_not_exists` will perform a normal copy operation with the
        provided header pair, and expect the store to fail with `412 Precondition
        Failed` if the destination file already exists.

        For example `header: cf-copy-destination-if-none-match: *`, would set
        the header `cf-copy-destination-if-none-match` to `*`.

    - `"header-with-status:<HEADER_NAME>:<HEADER_VALUE>:<STATUS>"`:

        The same as the header variant above but allows custom status code checking, for
        object stores that return values other than 412.

    - `"dynamo:<TABLE_NAME>"` or `"dynamo:<TABLE_NAME>:<TIMEOUT_MILLIS>"`:

        The name of a DynamoDB table to use for coordination.

        The default timeout is used if not specified. This will use the same region,
        credentials and endpoint as configured for S3.
    """
    DEFAULT_REGION: str
    """Default region"""
    DISABLE_TAGGING: bool
    """Disable tagging objects. This can be desirable if not supported by the backing store."""
    ENDPOINT_URL: str
    """Sets custom endpoint for communicating with AWS S3."""
    ENDPOINT: str
    """Sets custom endpoint for communicating with AWS S3."""
    IMDSV1_FALLBACK: str
    """Fall back to ImdsV1"""
    METADATA_ENDPOINT: str
    """Set the instance metadata endpoint"""
    REGION: str
    """Region"""
    REQUEST_PAYER: bool
    """If `True`, enable operations on requester-pays buckets."""
    S3_EXPRESS: str
    """Enable Support for S3 Express One Zone"""
    SECRET_ACCESS_KEY: str
    """Secret Access Key"""
    SESSION_TOKEN: str
    """Token to use for requests (passed to underlying provider)"""
    SKIP_SIGNATURE: bool
    """If `True`, S3Store will not fetch credentials and will not sign requests."""
    TOKEN: str
    """Token to use for requests (passed to underlying provider)"""
    UNSIGNED_PAYLOAD: bool
    """Avoid computing payload checksum when calculating signature."""
    VIRTUAL_HOSTED_STYLE_REQUEST: bool
    """If virtual hosted style request has to be used."""

class S3Store:
    """Interface to an Amazon S3 bucket.

    All constructors will check for environment variables. All environment variables
    starting with `AWS_` will be evaluated. Names must match keys from
    [`S3Config`][obstore.store.S3Config]. Only upper-case environment variables are
    accepted.

    Some examples of variables extracted from environment:

    - `AWS_ACCESS_KEY_ID` -> access_key_id
    - `AWS_SECRET_ACCESS_KEY` -> secret_access_key
    - `AWS_DEFAULT_REGION` -> region
    - `AWS_ENDPOINT` -> endpoint
    - `AWS_SESSION_TOKEN` -> token
    - `AWS_CONTAINER_CREDENTIALS_RELATIVE_URI` -> <https://docs.aws.amazon.com/AmazonECS/latest/developerguide/task-iam-roles.html>
    - `AWS_REQUEST_PAYER` -> set to "true" to permit requester-pays connections.

    **Examples**:

    **Using requester-pays buckets**:

    Pass `request_payer=True` as a keyword argument or have `AWS_REQUESTER_PAYS=True`
    set in the environment.

    **Anonymous requests**:

    Pass `skip_signature=True` as a keyword argument or have `AWS_SKIP_SIGNATURE=True`
    set in the environment.
    """

    def __init__(
        self,
<<<<<<< HEAD
        bucket: str,
        *,
        prefix: str | None = None,
        config: S3Config | None = None,
        client_options: ClientConfig | None = None,
        retry_config: RetryConfig | None = None,
        **kwargs: Unpack[S3Config],
    ) -> None:
        """Create a new S3Store

        Args:
            bucket: The AWS bucket to use.

        Keyword Args:
            config: AWS Configuration. Values in this config will override values inferred from the environment. Defaults to None.
            client_options: HTTP Client options. Defaults to None.
            retry_config: Retry configuration. Defaults to None.

        Returns:
            S3Store
        """

    @classmethod
    def from_env(
        cls,
=======
>>>>>>> ffa3dd9c
        bucket: str | None = None,
        *,
        prefix: str | None = None,
        config: S3Config | None = None,
        client_options: ClientConfig | None = None,
        retry_config: RetryConfig | None = None,
        **kwargs: Unpack[S3Config],
    ) -> None:
        """Create a new S3Store.

        Args:
            bucket: The AWS bucket to use.

        Keyword Args:
            config: AWS Configuration. Values in this config will override values inferred from the environment. Defaults to None.
            client_options: HTTP Client options. Defaults to None.
            retry_config: Retry configuration. Defaults to None.

        Returns:
            S3Store
        """

    @classmethod
    def from_session(
        cls,
        session: boto3.session.Session | botocore.session.Session,
        bucket: str,
        *,
        prefix: str | None = None,
        config: S3Config | None = None,
        client_options: ClientConfig | None = None,
        retry_config: RetryConfig | None = None,
        **kwargs: Unpack[S3Config],
    ) -> S3Store:
        """Construct a new S3Store with credentials inferred from a boto3 Session.

        This can be useful to read S3 credentials from [disk-based credentials sources](https://docs.aws.amazon.com/cli/v1/userguide/cli-configure-files.html).

        !!! note
            This is a convenience function for users who are already using `boto3` or
            `botocore`. If you're not already using `boto3` or `botocore`, use other
            constructors, which do not need `boto3` or `botocore` to be installed.

        Examples:

        ```py
        import boto3

        session = boto3.Session()
        store = S3Store.from_session(session, "bucket-name", region="us-east-1")
        ```

        Args:
            session: The boto3.Session or botocore.session.Session to infer credentials from.
            bucket: The AWS bucket to use.

        Keyword Args:
            config: AWS Configuration. Values in this config will override values inferred from the session. Defaults to None.
            client_options: HTTP Client options. Defaults to None.
            retry_config: Retry configuration. Defaults to None.

        Returns:
            S3Store
        """
    @classmethod
    def from_url(
        cls,
        url: str,
        *,
        config: S3Config | None = None,
        client_options: ClientConfig | None = None,
        retry_config: RetryConfig | None = None,
        **kwargs: Unpack[S3Config],
    ) -> S3Store:
        """Parse available connection info from a well-known storage URL.

        The supported url schemes are:

        - `s3://<bucket>/<path>`
        - `s3a://<bucket>/<path>`
        - `https://s3.<region>.amazonaws.com/<bucket>`
        - `https://<bucket>.s3.<region>.amazonaws.com`
        - `https://ACCOUNT_ID.r2.cloudflarestorage.com/bucket`

        Args:
            url: well-known storage URL.

        Keyword Args:
            config: AWS Configuration. Values in this config will override values inferred from the url. Defaults to None.
            client_options: HTTP Client options. Defaults to None.
            retry_config: Retry configuration. Defaults to None.


        Returns:
            S3Store
        """

    def __repr__(self) -> str: ...<|MERGE_RESOLUTION|>--- conflicted
+++ resolved
@@ -519,34 +519,6 @@
 
     def __init__(
         self,
-<<<<<<< HEAD
-        bucket: str,
-        *,
-        prefix: str | None = None,
-        config: S3Config | None = None,
-        client_options: ClientConfig | None = None,
-        retry_config: RetryConfig | None = None,
-        **kwargs: Unpack[S3Config],
-    ) -> None:
-        """Create a new S3Store
-
-        Args:
-            bucket: The AWS bucket to use.
-
-        Keyword Args:
-            config: AWS Configuration. Values in this config will override values inferred from the environment. Defaults to None.
-            client_options: HTTP Client options. Defaults to None.
-            retry_config: Retry configuration. Defaults to None.
-
-        Returns:
-            S3Store
-        """
-
-    @classmethod
-    def from_env(
-        cls,
-=======
->>>>>>> ffa3dd9c
         bucket: str | None = None,
         *,
         prefix: str | None = None,
@@ -573,7 +545,7 @@
     def from_session(
         cls,
         session: boto3.session.Session | botocore.session.Session,
-        bucket: str,
+        bucket: str | None = None,
         *,
         prefix: str | None = None,
         config: S3Config | None = None,
